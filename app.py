from fastapi import FastAPI, Query
from fastapi.responses import JSONResponse
<<<<<<< HEAD

from finsearch.api import HealthCheckResponse
from dotenv import load_dotenv
=======
from finsearch.retrieval.config import ColBERTConfig
from finsearch.service import RetrievalService
from finsearch.schema import SearchResponse
from fastapi.middleware.cors import CORSMiddleware
>>>>>>> 2d77b3c2

load_dotenv()

app = FastAPI()
app.add_middleware(
    CORSMiddleware,
    allow_origins=["*"], 
    allow_credentials=True,
    allow_methods=["*"], 
    allow_headers=["*"], 
)

retrieval_service = RetrievalService(colbert_config=ColBERTConfig)

@app.get("/features")
async def get_features():
    return JSONResponse(content={
        "status": 200,
        "data": retrieval_service.get_features(),
    })

@app.get("/query", response_model=SearchResponse)
async def search(query: str = Query(...), method: str = Query(...)):
    result = await retrieval_service.retrieve(method=method, query=query)
    return SearchResponse(status=200, data=result)<|MERGE_RESOLUTION|>--- conflicted
+++ resolved
@@ -1,15 +1,12 @@
 from fastapi import FastAPI, Query
 from fastapi.responses import JSONResponse
-<<<<<<< HEAD
 
 from finsearch.api import HealthCheckResponse
 from dotenv import load_dotenv
-=======
 from finsearch.retrieval.config import ColBERTConfig
 from finsearch.service import RetrievalService
 from finsearch.schema import SearchResponse
 from fastapi.middleware.cors import CORSMiddleware
->>>>>>> 2d77b3c2
 
 load_dotenv()
 
